from transformers import AutoModel as TAutoModel
from transformers import AutoModelForCausalLM as TAutoModelForCausalLM
from transformers import AutoModelForQuestionAnswering as TAutoModelForQuestionAnswering
from transformers import AutoModelForSequenceClassification as TAutoModelForSequenceClassification
from transformers import AutoModelForTokenClassification as TAutoModelForTokenClassification

<<<<<<< HEAD
from ..falcon import (
    FalconForCausalLM,
    FalconForQuestionAnswering,
    FalconForSequenceClassification,
    FalconForTokenClassification,
    FalconModel,
)
from ..gpt_neox import (
    GPTNeoXForCausalLM,
    GPTNeoXForQuestionAnswering,
    GPTNeoXForSequenceClassification,
    GPTNeoXForTokenClassification,
    GPTNeoXModel,
)
from ..gptj import (
    GPTJForCausalLM,
    GPTJForQuestionAnswering,
    GPTJForSequenceClassification,
    GPTJModel,
)
from ..llama import LlamaForCausalLM, LlamaForSequenceClassification, LlamaModel
from ..mistral import MistralForCausalLM, MistralForSequenceClassification, MistralModel
from ..mpt import (
    MptForCausalLM,
    MptForQuestionAnswering,
    MptForSequenceClassification,
    MptForTokenClassification,
    MptModel,
)
from ..qwen import QWenModel, QWenLMHeadModel, QWenConfig

MODEL_MAPPING._extra_content = {
    LlamaConfig: LlamaModel,
    FalconConfig: FalconModel,
    MptConfig: MptModel,
    GPTNeoXConfig: GPTNeoXModel,
    GPTJConfig: GPTJModel,
    MistralConfig: MistralModel,
    QWenConfig: QWenModel,
}
MODEL_FOR_CAUSAL_LM_MAPPING._extra_content = {
    LlamaConfig: LlamaForCausalLM,
    FalconConfig: FalconForCausalLM,
    MptConfig: MptForCausalLM,
    GPTNeoXConfig: GPTNeoXForCausalLM,
    GPTJConfig: GPTJForCausalLM,
    MistralConfig: MistralForCausalLM,
    QWenConfig: QWenLMHeadModel,
}
MODEL_FOR_SEQUENCE_CLASSIFICATION_MAPPING._extra_content = {
    LlamaConfig: LlamaForSequenceClassification,
    FalconConfig: FalconForSequenceClassification,
    MptConfig: MptForSequenceClassification,
    GPTNeoXConfig: GPTNeoXForSequenceClassification,
    GPTJConfig: GPTJForSequenceClassification,
    MistralConfig: MistralForSequenceClassification,
}
MODEL_FOR_QUESTION_ANSWERING_MAPPING._extra_content = {
    FalconConfig: FalconForQuestionAnswering,
    MptConfig: MptForQuestionAnswering,
    GPTNeoXConfig: GPTNeoXForQuestionAnswering,
    GPTJConfig: GPTJForQuestionAnswering,
}
MODEL_FOR_TOKEN_CLASSIFICATION_MAPPING._extra_content = {
    FalconConfig: FalconForTokenClassification,
    MptConfig: MptForTokenClassification,
    GPTNeoXConfig: GPTNeoXForTokenClassification,
}
=======
from attention_sinks.inject_mixin import InjectAttentionSinksMixin

>>>>>>> e0ab568d

class AutoModel(InjectAttentionSinksMixin, TAutoModel):
    pass


class AutoModelForCausalLM(InjectAttentionSinksMixin, TAutoModelForCausalLM):
    pass


class AutoModelForSequenceClassification(InjectAttentionSinksMixin, TAutoModelForSequenceClassification):
    pass


class AutoModelForQuestionAnswering(InjectAttentionSinksMixin, TAutoModelForQuestionAnswering):
    pass


class AutoModelForTokenClassification(InjectAttentionSinksMixin, TAutoModelForTokenClassification):
    pass<|MERGE_RESOLUTION|>--- conflicted
+++ resolved
@@ -4,79 +4,8 @@
 from transformers import AutoModelForSequenceClassification as TAutoModelForSequenceClassification
 from transformers import AutoModelForTokenClassification as TAutoModelForTokenClassification
 
-<<<<<<< HEAD
-from ..falcon import (
-    FalconForCausalLM,
-    FalconForQuestionAnswering,
-    FalconForSequenceClassification,
-    FalconForTokenClassification,
-    FalconModel,
-)
-from ..gpt_neox import (
-    GPTNeoXForCausalLM,
-    GPTNeoXForQuestionAnswering,
-    GPTNeoXForSequenceClassification,
-    GPTNeoXForTokenClassification,
-    GPTNeoXModel,
-)
-from ..gptj import (
-    GPTJForCausalLM,
-    GPTJForQuestionAnswering,
-    GPTJForSequenceClassification,
-    GPTJModel,
-)
-from ..llama import LlamaForCausalLM, LlamaForSequenceClassification, LlamaModel
-from ..mistral import MistralForCausalLM, MistralForSequenceClassification, MistralModel
-from ..mpt import (
-    MptForCausalLM,
-    MptForQuestionAnswering,
-    MptForSequenceClassification,
-    MptForTokenClassification,
-    MptModel,
-)
-from ..qwen import QWenModel, QWenLMHeadModel, QWenConfig
-
-MODEL_MAPPING._extra_content = {
-    LlamaConfig: LlamaModel,
-    FalconConfig: FalconModel,
-    MptConfig: MptModel,
-    GPTNeoXConfig: GPTNeoXModel,
-    GPTJConfig: GPTJModel,
-    MistralConfig: MistralModel,
-    QWenConfig: QWenModel,
-}
-MODEL_FOR_CAUSAL_LM_MAPPING._extra_content = {
-    LlamaConfig: LlamaForCausalLM,
-    FalconConfig: FalconForCausalLM,
-    MptConfig: MptForCausalLM,
-    GPTNeoXConfig: GPTNeoXForCausalLM,
-    GPTJConfig: GPTJForCausalLM,
-    MistralConfig: MistralForCausalLM,
-    QWenConfig: QWenLMHeadModel,
-}
-MODEL_FOR_SEQUENCE_CLASSIFICATION_MAPPING._extra_content = {
-    LlamaConfig: LlamaForSequenceClassification,
-    FalconConfig: FalconForSequenceClassification,
-    MptConfig: MptForSequenceClassification,
-    GPTNeoXConfig: GPTNeoXForSequenceClassification,
-    GPTJConfig: GPTJForSequenceClassification,
-    MistralConfig: MistralForSequenceClassification,
-}
-MODEL_FOR_QUESTION_ANSWERING_MAPPING._extra_content = {
-    FalconConfig: FalconForQuestionAnswering,
-    MptConfig: MptForQuestionAnswering,
-    GPTNeoXConfig: GPTNeoXForQuestionAnswering,
-    GPTJConfig: GPTJForQuestionAnswering,
-}
-MODEL_FOR_TOKEN_CLASSIFICATION_MAPPING._extra_content = {
-    FalconConfig: FalconForTokenClassification,
-    MptConfig: MptForTokenClassification,
-    GPTNeoXConfig: GPTNeoXForTokenClassification,
-}
-=======
 from attention_sinks.inject_mixin import InjectAttentionSinksMixin
 
->>>>>>> e0ab568d
 
 class AutoModel(InjectAttentionSinksMixin, TAutoModel):
     pass
